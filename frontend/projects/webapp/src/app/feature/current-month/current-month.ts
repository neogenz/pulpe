--- conflicted
+++ resolved
@@ -95,7 +95,6 @@
         >
           {{ titleDisplay.currentTitle() }}
         </h1>
-<<<<<<< HEAD
         <div class="flex gap-2">
           <button
             matIconButton
@@ -109,24 +108,13 @@
           <button
             matButton
             (click)="store.refreshData()"
-            [disabled]="store.dashboardStatus() === 'loading'"
+            [disabled]="store.isLoading()"
             data-testid="refresh-button"
           >
             <mat-icon>refresh</mat-icon>
             Actualiser
           </button>
         </div>
-=======
-        <button
-          matButton
-          (click)="store.refreshData()"
-          [disabled]="store.isLoading()"
-          data-testid="refresh-button"
-        >
-          <mat-icon>refresh</mat-icon>
-          Actualiser
-        </button>
->>>>>>> 067b575f
       </header>
 
       @if (store.isLoading()) {
@@ -145,35 +133,14 @@
           <pulpe-budget-progress-bar
             [expenses]="store.totalExpenses()"
             [available]="store.totalAvailable()"
+            data-tour="progress-bar"
           />
-<<<<<<< HEAD
-        }
-        @case (store.dashboardStatus() === 'error') {
-          <pulpe-dashboard-error
-            (reload)="store.refreshData()"
-            data-testid="dashboard-error"
-          />
-        }
-        @case (
-          store.dashboardStatus() === 'resolved' ||
-          store.dashboardStatus() === 'local'
-        ) {
-          @if (store.dashboardData()?.budget) {
-            <pulpe-budget-progress-bar
-              [expenses]="store.totalExpenses()"
-              [available]="store.totalAvailable()"
-              data-tour="progress-bar"
-            />
-            <div
-              class="flex flex-col gap-4"
-              data-testid="dashboard-content"
-              data-tour="expense-lists"
-            >
-              <!--<pulpe-transaction-chip-filter
-=======
-          <div class="flex flex-col gap-4" data-testid="dashboard-content">
+          <div
+            class="flex flex-col gap-4"
+            data-testid="dashboard-content"
+            data-tour="expense-lists"
+          >
             <!--<pulpe-transaction-chip-filter
->>>>>>> 067b575f
                 data-testid="transaction-chip-filter"
               />-->
             <h3 class="text-title-medium md:text-title-large">
