import { BreakpointObserver, Breakpoints } from '@angular/cdk/layout';
import {
  afterNextRender,
  ChangeDetectionStrategy,
  Component,
  DestroyRef,
  inject,
  input,
  computed,
  effect,
} from '@angular/core';
import { toSignal } from '@angular/core/rxjs-interop';
import { firstValueFrom, map } from 'rxjs';
import { ActivatedRoute, Router } from '@angular/router';
import { MatCardModule } from '@angular/material/card';
import { MatIconModule } from '@angular/material/icon';
import { MatButtonModule } from '@angular/material/button';
import { MatSnackBar, MatSnackBarModule } from '@angular/material/snack-bar';
import { MatTooltipModule } from '@angular/material/tooltip';
import { MatBottomSheet } from '@angular/material/bottom-sheet';
import { BaseLoading } from '@ui/loading';
import { MatDialog, MatDialogModule } from '@angular/material/dialog';
import { DatePipe } from '@angular/common';
import { Logger } from '@core/logging/logger';
import { BreadcrumbState } from '@core/routing';
import { formatDate } from 'date-fns';
import { frCH } from 'date-fns/locale';
import { BudgetDetailsStore } from './store/budget-details-store';
import { BudgetLineApi } from './budget-line-api/budget-line-api';
import { BudgetTable } from './budget-table/budget-table';
import { BudgetFinancialOverview } from './budget-financial-overview';
import {
  AddBudgetLineDialog,
  type BudgetLineDialogData,
} from './create-budget-line/add-budget-line-dialog';
import {
  ConfirmationDialog,
  type ConfirmationDialogData,
} from '@ui/dialogs/confirmation-dialog';
import {
  type BudgetLineCreate,
  type BudgetLineUpdate,
  type BudgetLine,
  type Transaction,
  type TransactionCreate,
} from '@pulpe/shared';
import type { BudgetLineConsumption } from '@core/budget';
import {
  AllocatedTransactionsDialog,
  type AllocatedTransactionsDialogData,
  type AllocatedTransactionsDialogResult,
} from './allocated-transactions-dialog/allocated-transactions-dialog';
import { AllocatedTransactionsBottomSheet } from './allocated-transactions-dialog/allocated-transactions-bottom-sheet';
import {
  CreateAllocatedTransactionDialog,
  type CreateAllocatedTransactionDialogData,
} from './create-allocated-transaction-dialog/create-allocated-transaction-dialog';
import {
  ProductTourService,
  TOUR_START_DELAY,
} from '@core/product-tour/product-tour.service';

@Component({
  selector: 'pulpe-budget-details-page',
  imports: [
    MatCardModule,
    MatIconModule,
    MatButtonModule,
    MatSnackBarModule,
    MatDialogModule,
    MatTooltipModule,
    DatePipe,
    BudgetTable,
    BudgetFinancialOverview,
    BaseLoading,
  ],
  providers: [BudgetDetailsStore, BudgetLineApi],
  template: `
    <div class="flex flex-col gap-6" data-testid="budget-detail-page">
      @if (store.isLoading()) {
        <pulpe-base-loading
          message="Chargement des détails du budget..."
          size="large"
          [fullHeight]="true"
          testId="budget-details-loading"
        ></pulpe-base-loading>
      } @else if (store.error()) {
        <mat-card class="bg-error-container" appearance="outlined">
          <mat-card-content>
            <div class="flex items-center gap-2 text-on-error-container">
              <mat-icon>error</mat-icon>
              <span>Erreur lors du chargement du budget</span>
            </div>
          </mat-card-content>
        </mat-card>
      } @else if (store.budgetDetails()) {
        @let budget = store.budgetDetails()!;
        @let budgetLines = store.displayBudgetLines();
        @let transactions = budget.transactions;

        <!-- Header -->
        <header class="flex items-start gap-4">
          <button
            matIconButton
            (click)="navigateBack()"
            aria-label="Retour aux budgets"
            data-testid="back-button"
            class="mt-1"
          >
            <mat-icon>arrow_back</mat-icon>
          </button>
          <div class="flex-1">
            <h1 class="text-display-small mb-2">
              {{ displayName() }}
            </h1>
            @if (budget.description) {
              <p class="text-body-large text-on-surface-variant">
                {{ budget.description }}
              </p>
            }
          </div>
          <button
            matIconButton
            (click)="startPageTour()"
            matTooltip="Découvrir cette page"
            aria-label="Aide"
            data-testid="help-button"
            class="mt-1"
          >
            <mat-icon>help_outline</mat-icon>
          </button>
        </header>

        <!-- Financial Overview -->
        <pulpe-budget-financial-overview
          [budgetLines]="budgetLines"
          [transactions]="transactions"
          data-tour="financial-overview"
        />

        <!-- Budget Items Table -->
        <pulpe-budget-table
          [budgetLines]="budgetLines"
          [transactions]="transactions"
          (update)="handleUpdateBudgetLine($event)"
          (delete)="handleDeleteItem($event)"
          (add)="openAddBudgetLineDialog()"
          (viewAllocatedTransactions)="openAllocatedTransactionsDialog($event)"
          (createAllocatedTransaction)="
            openCreateAllocatedTransactionDialog($event)
          "
          (resetFromTemplate)="handleResetFromTemplate($event)"
          data-tour="budget-table"
        />

        <!-- Budget Info Card -->
        <mat-card appearance="outlined">
          <mat-card-header>
            <div mat-card-avatar>
              <div
                class="flex justify-center items-center size-11 bg-primary-container rounded-full"
              >
                <mat-icon class="text-on-primary-container"
                  >calendar_month</mat-icon
                >
              </div>
            </div>
            <mat-card-title>Informations du budget</mat-card-title>
            <mat-card-subtitle>Détails et métadonnées</mat-card-subtitle>
          </mat-card-header>
          <mat-card-content>
            <div class="grid grid-cols-1 md:grid-cols-2 gap-4 mt-4">
              <div>
                <div class="text-label-medium text-on-surface-variant">
                  Période
                </div>
                <p class="text-body-large">
                  {{ displayName() }}
                </p>
              </div>
              <div>
                <div class="text-label-medium text-on-surface-variant">
                  Créé le
                </div>
                <p class="text-body-large">
                  {{ budget.createdAt | date: 'short' : '' : 'fr-CH' }}
                </p>
              </div>
              <div>
                <div class="text-label-medium text-on-surface-variant">
                  Dernière modification
                </div>
                <p class="text-body-large">
                  {{ budget.updatedAt | date: 'short' : '' : 'fr-CH' }}
                </p>
              </div>
              <div>
                <div class="text-label-medium text-on-surface-variant">
                  ID du budget
                </div>
                <p class="text-body-small font-mono text-on-surface-variant">
                  {{ budget.id }}
                </p>
              </div>
            </div>
          </mat-card-content>
        </mat-card>
      } @else {
        <div class="flex justify-center items-center h-full">
          <p class="text-body-large">Aucun budget trouvé</p>
        </div>
      }
    </div>
  `,
  styles: `
    :host {
      display: block;
    }
  `,
  changeDetection: ChangeDetectionStrategy.OnPush,
})
export default class BudgetDetailsPage {
  store = inject(BudgetDetailsStore);
  readonly #router = inject(Router);
  readonly #route = inject(ActivatedRoute);
  readonly #dialog = inject(MatDialog);
  readonly #bottomSheet = inject(MatBottomSheet);
  readonly #snackBar = inject(MatSnackBar);
  readonly #logger = inject(Logger);
  readonly #productTourService = inject(ProductTourService);
<<<<<<< HEAD
  readonly #breadcrumbState = inject(BreadcrumbState);
  readonly #destroyRef = inject(DestroyRef);
=======
  readonly #breakpointObserver = inject(BreakpointObserver);

  readonly #isMobile = toSignal(
    this.#breakpointObserver
      .observe(Breakpoints.Handset)
      .pipe(map((result) => result.matches)),
    { initialValue: false },
  );
>>>>>>> fa8041f5

  id = input.required<string>();

  constructor() {
    effect(() => {
      const budgetId = this.id();
      if (budgetId) {
        this.store.setBudgetId(budgetId);
      }
    });

    effect(() => {
      const details = this.store.budgetDetails();
      if (details) {
        const label = formatDate(
          new Date(details.year, details.month - 1, 1),
          'MMMM yyyy',
          { locale: frCH },
        );
        this.#breadcrumbState.setDynamicBreadcrumb(label);
      }
    });

    this.#destroyRef.onDestroy(() => {
      this.#breadcrumbState.clearDynamicBreadcrumb();
    });

    afterNextRender(() => {
      if (!this.#productTourService.hasSeenPageTour('budget-details')) {
        setTimeout(
          () => this.#productTourService.startPageTour('budget-details'),
          TOUR_START_DELAY,
        );
      }
    });
  }

  startPageTour(): void {
    this.#productTourService.startPageTour('budget-details');
  }

  navigateBack(): void {
    this.#router.navigate(['..'], { relativeTo: this.#route });
  }

  displayName = computed(() => {
    const budget = this.store.budgetDetails();
    if (!budget) return '';
    const date = new Date(budget.year, budget.month - 1, 1);
    return formatDate(date, 'MMMM yyyy', { locale: frCH });
  });

  async openAddBudgetLineDialog(): Promise<void> {
    const budget = this.store.budgetDetails();
    if (!budget) return;

    const dialogRef = this.#dialog.open(AddBudgetLineDialog, {
      data: {
        budgetId: budget.id,
      } satisfies BudgetLineDialogData,
      width: '600px',
      maxWidth: '90vw',
    });

    const budgetLine = await firstValueFrom(dialogRef.afterClosed());
    if (budgetLine) {
      this.handleCreateBudgetLine(budgetLine);
    }
  }

  async handleCreateBudgetLine(budgetLine: BudgetLineCreate): Promise<void> {
    await this.store.createBudgetLine(budgetLine);
  }

  async handleUpdateBudgetLine(data: BudgetLineUpdate): Promise<void> {
    await this.store.updateBudgetLine(data);

    this.#snackBar.open('Prévision modifiée.', 'Fermer', {
      duration: 5000,
      panelClass: ['bg-[color-primary]', 'text-[color-on-primary]'],
    });
  }

  async handleDeleteItem(id: string): Promise<void> {
    const data = this.store.budgetDetails();
    if (!data) return;

    // Find the item to determine if it's a budget line or transaction
    const budgetLine = data.budgetLines.find(
      (line: BudgetLine) => line.id === id,
    );
    const transaction = data.transactions.find(
      (tx: Transaction) => tx.id === id,
    );

    if (!budgetLine && !transaction) {
      this.#logger.error('Item not found', { id, budgetId: this.id() });
      return;
    }

    const isBudgetLine = !!budgetLine;
    const title = isBudgetLine
      ? 'Supprimer la prévision'
      : 'Supprimer la transaction';
    const message = isBudgetLine
      ? 'Êtes-vous sûr de vouloir supprimer cette prévision ?'
      : 'Êtes-vous sûr de vouloir supprimer cette transaction ?';

    const dialogRef = this.#dialog.open(ConfirmationDialog, {
      data: {
        title,
        message,
        confirmText: 'Supprimer',
        confirmColor: 'warn',
      } satisfies ConfirmationDialogData,
      width: '400px',
    });

    const confirmed = await firstValueFrom(dialogRef.afterClosed());

    if (!confirmed) {
      return;
    }

    if (isBudgetLine) {
      await this.store.deleteBudgetLine(id);
    } else {
      await this.store.deleteTransaction(id);

      this.#snackBar.open('Transaction supprimée.', 'Fermer', {
        duration: 5000,
        panelClass: ['bg-[color-primary]', 'text-[color-on-primary]'],
      });
    }
  }

  /**
   * Open dialog or bottom sheet to view allocated transactions for a budget line
   */
  async openAllocatedTransactionsDialog(event: {
    budgetLine: BudgetLine;
    consumption: BudgetLineConsumption;
  }): Promise<void> {
    const data: AllocatedTransactionsDialogData = {
      budgetLine: event.budgetLine,
      consumption: event.consumption,
    };

    let result: AllocatedTransactionsDialogResult | undefined;

    if (this.#isMobile()) {
      // Mobile: use bottom sheet
      const bottomSheetRef = this.#bottomSheet.open(
        AllocatedTransactionsBottomSheet,
        { data },
      );
      result = await firstValueFrom(bottomSheetRef.afterDismissed());
    } else {
      // Desktop: use dialog
      const dialogRef = this.#dialog.open(AllocatedTransactionsDialog, {
        data,
        width: '800px',
        maxWidth: '95vw',
      });
      result = await firstValueFrom(dialogRef.afterClosed());
    }

    if (!result) return;

    if (result.action === 'add') {
      // Open create transaction dialog
      this.openCreateAllocatedTransactionDialog(event.budgetLine);
    } else if (result.action === 'delete' && result.transaction) {
      // Delete transaction with confirmation
      await this.handleDeleteTransaction(result.transaction);
    }
  }

  /**
   * Open dialog to create an allocated transaction
   */
  async openCreateAllocatedTransactionDialog(
    budgetLine: BudgetLine,
  ): Promise<void> {
    const dialogRef = this.#dialog.open(CreateAllocatedTransactionDialog, {
      data: {
        budgetLine,
      } satisfies CreateAllocatedTransactionDialogData,
      width: '600px',
      maxWidth: '90vw',
    });

    const transaction: TransactionCreate | undefined = await firstValueFrom(
      dialogRef.afterClosed(),
    );

    if (transaction) {
      await this.store.createAllocatedTransaction(transaction);

      this.#snackBar.open('Transaction ajoutée.', 'Fermer', {
        duration: 3000,
      });
    }
  }

  /**
   * Delete a transaction with confirmation dialog
   */
  async handleDeleteTransaction(transaction: Transaction): Promise<void> {
    const dialogRef = this.#dialog.open(ConfirmationDialog, {
      data: {
        title: 'Supprimer la transaction',
        message: `Voulez-vous supprimer la transaction "${transaction.name}" ?`,
        confirmText: 'Supprimer',
        confirmColor: 'warn',
      } satisfies ConfirmationDialogData,
      width: '400px',
    });

    const confirmed = await firstValueFrom(dialogRef.afterClosed());

    if (confirmed) {
      await this.store.deleteTransaction(transaction.id);

      this.#snackBar.open('Transaction supprimée.', 'Fermer', {
        duration: 3000,
      });
    }
  }

  async handleResetFromTemplate(budgetLineId: string): Promise<void> {
    try {
      await this.store.resetBudgetLineFromTemplate(budgetLineId);

      this.#snackBar.open(
        'Prévision réinitialisée depuis le modèle.',
        'Fermer',
        {
          duration: 5000,
          panelClass: ['bg-[color-primary]', 'text-[color-on-primary]'],
        },
      );
    } catch (error) {
      const errorMessage =
        error instanceof Error ? error.message : 'Erreur inconnue';

      this.#snackBar.open(errorMessage, 'Fermer', {
        duration: 5000,
        panelClass: ['bg-error-container', 'text-on-error-container'],
      });
    }
  }
}<|MERGE_RESOLUTION|>--- conflicted
+++ resolved
@@ -228,10 +228,8 @@
   readonly #snackBar = inject(MatSnackBar);
   readonly #logger = inject(Logger);
   readonly #productTourService = inject(ProductTourService);
-<<<<<<< HEAD
   readonly #breadcrumbState = inject(BreadcrumbState);
   readonly #destroyRef = inject(DestroyRef);
-=======
   readonly #breakpointObserver = inject(BreakpointObserver);
 
   readonly #isMobile = toSignal(
@@ -240,7 +238,6 @@
       .pipe(map((result) => result.matches)),
     { initialValue: false },
   );
->>>>>>> fa8041f5
 
   id = input.required<string>();
 
