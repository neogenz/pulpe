import { BreakpointObserver, Breakpoints } from '@angular/cdk/layout';
import { CurrencyPipe } from '@angular/common';
import {
  ChangeDetectionStrategy,
  Component,
  computed,
  DestroyRef,
  inject,
  input,
  output,
  signal,
} from '@angular/core';
import { takeUntilDestroyed, toSignal } from '@angular/core/rxjs-interop';
import { FormBuilder, ReactiveFormsModule, Validators } from '@angular/forms';
import { MatButtonModule } from '@angular/material/button';
import { MatCardModule } from '@angular/material/card';
import { MatChipsModule } from '@angular/material/chips';
import { MatDialog } from '@angular/material/dialog';
import { MatFormFieldModule } from '@angular/material/form-field';
import { MatIconModule } from '@angular/material/icon';
import { MatInputModule } from '@angular/material/input';
import { MatDividerModule } from '@angular/material/divider';
import { MatMenuModule } from '@angular/material/menu';
import { MatProgressBarModule } from '@angular/material/progress-bar';
import { MatTableModule } from '@angular/material/table';
import { MatTooltipModule } from '@angular/material/tooltip';
import { RouterLink } from '@angular/router';
import { RolloverFormatPipe } from '@app/ui/rollover-format';
import {
  calculateAllConsumptions,
  type BudgetLineConsumption,
} from '@core/budget';
import { Logger } from '@core/logging/logger';
import {
  type BudgetLine,
  type BudgetLineUpdate,
  type TransactionKind,
} from '@pulpe/shared';
import {
  ConfirmationDialog,
  type ConfirmationDialogData,
} from '@ui/dialogs/confirmation-dialog';
import {
  RecurrenceLabelPipe,
  TransactionLabelPipe,
} from '@ui/transaction-display';
import { map } from 'rxjs/operators';
import { EditBudgetLineDialog } from '../edit-budget-line/edit-budget-line-dialog';
import { type BudgetLineViewModel } from '../models/budget-line-view-model';
import { type TransactionViewModel } from '../models/transaction-view-model';
import { BudgetTableDataProvider } from './budget-table-data-provider';
import {
  type BudgetLineTableItem,
  type TableItem,
} from './budget-table-models';
import type { BudgetTableViewMode } from './budget-table-view-mode';
import { BudgetTableViewToggle } from './budget-table-view-toggle';

@Component({
  selector: 'pulpe-budget-table',
  imports: [
    MatTableModule,
    MatCardModule,
    MatIconModule,
    MatButtonModule,
    MatFormFieldModule,
    MatInputModule,
    MatChipsModule,
    MatMenuModule,
    MatTooltipModule,
    MatProgressBarModule,
    MatDividerModule,
    ReactiveFormsModule,
    RouterLink,
    CurrencyPipe,
    TransactionLabelPipe,
    RecurrenceLabelPipe,
    RolloverFormatPipe,
    BudgetTableViewToggle,
  ],
  template: `
    <mat-card appearance="outlined">
      <mat-card-header>
        <mat-card-title>Enveloppes budgétaires</mat-card-title>
        <mat-card-subtitle>
          Gérez vos prévisions et suivez vos dépenses
        </mat-card-subtitle>
      </mat-card-header>
      <mat-card-content>
        <pulpe-budget-table-view-toggle [(viewMode)]="viewMode" class="mb-4" />

        @if (isMobile()) {
          <!-- Mobile view - same layout for both modes, data adapts via viewMode -->
          <div class="flex flex-col gap-3">
            @for (item of budgetLineItems(); track item.data.id) {
              @let consumption = budgetLineConsumptions().get(item.data.id);
              @let percentage =
                calculatePercentage(
                  item.data.amount,
                  consumption?.consumed ?? 0
                );
              @let isExceeded =
                (consumption?.remaining ?? item.data.amount) < 0;

              <div
                class="envelope-card rounded-xl border border-outline-variant bg-surface p-4"
                [class.opacity-50]="item.metadata.isLoading"
                [attr.data-testid]="
                  'envelope-card-' + (item.data.name | rolloverFormat)
                "
              >
                <!-- Header: Name + Add button -->
                <div class="flex justify-between items-start mb-3">
                  <div class="flex items-center gap-2 flex-1 min-w-0">
                    <!-- Kind indicator icon -->
                    <mat-icon
                      class="!text-base flex-shrink-0"
                      [class.text-financial-income]="
                        item.data.kind === 'income'
                      "
                      [class.text-financial-expense]="
                        item.data.kind === 'expense'
                      "
                      [class.text-financial-savings]="
                        item.data.kind === 'saving'
                      "
                      [matTooltip]="item.data.kind | transactionLabel"
                    >
                      {{ getKindIcon(item.data.kind) }}
                    </mat-icon>
                    <span
                      class="text-title-medium font-medium truncate"
                      [class.italic]="item.metadata.isRollover"
                      [class.text-financial-income]="
                        item.data.kind === 'income'
                      "
                      [class.text-financial-expense]="
                        item.data.kind === 'expense'
                      "
                      [class.text-financial-savings]="
                        item.data.kind === 'saving'
                      "
                    >
                      @if (
                        item.metadata.isRollover &&
                        getRolloverSourceBudgetId(item.data)
                      ) {
                        <a
                          [routerLink]="[
                            '/app/budget',
                            getRolloverSourceBudgetId(item.data),
                          ]"
                          class="text-primary"
                        >
                          {{ item.data.name | rolloverFormat }}
                        </a>
                      } @else {
                        {{ item.data.name | rolloverFormat }}
                      }
                    </span>
                    @if (item.metadata.isPropagationLocked) {
                      <mat-icon
                        class="!text-base text-outline flex-shrink-0"
                        matTooltip="Montants verrouillés"
                      >
<<<<<<< HEAD
                        lock
                      </mat-icon>
=======
                        {{ line.data.name | rolloverFormat }}
                        @if (line.metadata.canResetFromTemplate) {
                          <button
                            matIconButton
                            class="w-6! h-6! text-outline"
                            [matTooltip]="
                              'Montants verrouillés. Cliquer pour réinitialiser depuis le modèle.'
                            "
                            matTooltipPosition="above"
                            [attr.data-testid]="
                              'reset-from-template-' + line.data.id
                            "
                            (click)="
                              onResetFromTemplateClick(line);
                              $event.stopPropagation()
                            "
                          >
                            <mat-icon class="text-base!">lock</mat-icon>
                          </button>
                        }
                      </span>
>>>>>>> 1d24719f
                    }
                  </div>

                  @if (!item.metadata.isRollover) {
                    <button
                      matIconButton
                      (click)="addAllocatedTransaction(item.data)"
                      [matTooltip]="getAllocationLabel(item.data.kind)"
                      class="!w-10 !h-10 flex-shrink-0"
                    >
                      <mat-icon>add</mat-icon>
                    </button>
                  }
                </div>

                <!-- Available amount (Primary info) -->
                <div class="mb-2">
                  <span
                    class="text-headline-medium font-bold"
                    [class.text-error]="isExceeded"
                  >
                    {{
                      consumption?.remaining ?? item.data.amount
                        | currency: 'CHF' : 'symbol' : '1.0-0'
                    }}
                  </span>
                  <span class="text-label-medium text-on-surface-variant ml-2">
                    @if (isExceeded) {
                      dépassé
                    } @else {
                      disponibles sur
                      {{
                        item.data.amount | currency: 'CHF' : 'symbol' : '1.0-0'
                      }}
                    }
                  </span>
                </div>

                <!-- Progress bar -->
                @if (consumption && consumption.transactionCount > 0) {
                  <mat-progress-bar
                    mode="determinate"
                    [value]="percentage > 100 ? 100 : percentage"
                    [class.warn-bar]="percentage > 100"
                    class="mb-2 !h-2 rounded-full"
                  />
                }

                <!-- Consumed + Transaction count (clickable) -->
                <div class="flex justify-between items-center">
                  @if (consumption && consumption.transactionCount > 0) {
                    <button
                      matButton
                      class="text-label-medium !h-8 !px-2 -ml-2"
                      (click)="
                        openAllocatedTransactions(item.data, consumption)
                      "
                    >
                      {{
                        consumption.consumed
                          | currency: 'CHF' : 'symbol' : '1.0-0'
                      }}
                      ·
                      {{
                        getTransactionCountLabel(
                          item.data.kind,
                          consumption.transactionCount
                        )
                      }}
                    </button>
                  } @else if (!item.metadata.isRollover) {
                    <span class="text-label-small text-on-surface-variant">
                      Aucune saisie
                    </span>
                  } @else {
                    <span></span>
                  }

                  <!-- Actions menu -->
                  @if (!item.metadata.isRollover) {
                    <button
                      matIconButton
<<<<<<< HEAD
                      [matMenuTriggerFor]="cardActionMenu"
                      class="!w-8 !h-8 text-on-surface-variant"
                      [attr.data-testid]="'card-menu-' + item.data.id"
=======
                      [matMenuTriggerFor]="lineActionMenu"
                      [attr.aria-label]="
                        'Actions pour ' + (line.data.name | rolloverFormat)
                      "
                      [attr.data-testid]="'actions-menu-' + line.data.id"
                      class="w-10! h-10! text-on-surface-variant"
                      (click)="$event.stopPropagation()"
>>>>>>> 1d24719f
                    >
                      <mat-icon class="!text-xl">more_vert</mat-icon>
                    </button>

                    <mat-menu #cardActionMenu="matMenu" xPosition="before">
                      <div
                        class="px-4 py-2 text-label-medium text-on-surface-variant max-w-48 truncate"
                        [matTooltip]="item.data.name"
                        matTooltipShowDelay="500"
                      >
                        {{ item.data.name }}
                      </div>
                      <mat-divider />
                      <button
                        mat-menu-item
                        (click)="addAllocatedTransaction(item.data)"
                        [attr.data-testid]="'add-transaction-' + item.data.id"
                      >
                        <mat-icon matMenuItemIcon>add</mat-icon>
                        <span>{{ getAllocationLabel(item.data.kind) }}</span>
                      </button>
                      <button
                        mat-menu-item
                        (click)="startEditBudgetLine(item)"
                        [attr.data-testid]="'edit-' + item.data.id"
                      >
                        <mat-icon matMenuItemIcon>edit</mat-icon>
                        <span>Éditer</span>
                      </button>
                      <button
                        mat-menu-item
                        (click)="delete.emit(item.data.id)"
                        [attr.data-testid]="'delete-' + item.data.id"
                        class="text-error"
                      >
                        <mat-icon matMenuItemIcon class="text-error"
                          >delete</mat-icon
                        >
                        <span>Supprimer</span>
                      </button>
                    </mat-menu>
                  }
                </div>

                <!-- Recurrence badge -->
                @if (!item.metadata.isRollover) {
                  <div class="mt-2">
                    <mat-chip
                      class="!h-6 !text-label-small"
                      [class.bg-primary-container!]="
                        item.data.recurrence === 'fixed'
                      "
                      [class.text-on-primary-container!]="
                        item.data.recurrence === 'fixed'
                      "
                      [class.bg-secondary-container!]="
                        item.data.recurrence === 'one_off'
                      "
                      [class.text-on-secondary-container!]="
                        item.data.recurrence === 'one_off'
                      "
                    >
                      {{ item.data.recurrence | recurrenceLabel }}
                    </mat-chip>
                  </div>
                }
              </div>
            } @empty {
              <div class="text-center py-8">
                <p class="text-body-medium text-on-surface-variant">
                  Aucune prévision définie
                </p>
                <button
                  matButton="outlined"
                  (click)="add.emit()"
                  class="mt-4"
                  data-testid="add-first-line"
                >
                  <mat-icon>add</mat-icon>
                  Commencer à planifier
                </button>
              </div>
            }

            <!-- Transactions section -->
            @if (transactionItems().length > 0) {
              <div class="mt-4 pt-4 border-t border-outline-variant">
                <h3 class="text-title-small text-on-surface-variant mb-3">
                  Transactions
                </h3>
                @for (item of transactionItems(); track item.data.id) {
                  <div
                    class="envelope-card rounded-xl border border-outline-variant bg-surface p-4 mb-3"
                    [class.opacity-50]="item.metadata.isLoading"
                    [attr.data-testid]="'transaction-card-' + item.data.id"
                  >
                    <div class="flex justify-between items-start">
                      <div class="flex-1 min-w-0">
                        <span class="text-body-medium font-medium truncate">
                          {{ item.data.name }}
                        </span>
                        <div class="text-label-small text-on-surface-variant">
                          {{ item.data.kind | transactionLabel }}
                        </div>
                        @if (item.metadata.envelopeName) {
                          <div
                            class="flex items-center gap-1 text-label-small text-on-surface-variant mt-1"
                          >
                            <mat-icon class="!text-sm">folder</mat-icon>
                            <span>{{ item.metadata.envelopeName }}</span>
                          </div>
                        }
                      </div>
                      <div class="flex items-center gap-2">
                        <span
                          class="text-title-medium font-bold"
                          [class.text-financial-income]="item.data.amount > 0"
                          [class.text-error]="item.data.amount < 0"
                        >
                          {{
                            item.data.amount
                              | currency: 'CHF' : 'symbol' : '1.0-0'
                          }}
                        </span>
                        <button
                          matIconButton
                          (click)="delete.emit(item.data.id)"
                          matTooltip="Supprimer"
                          class="!w-8 !h-8 text-error"
                          [attr.data-testid]="'delete-tx-' + item.data.id"
                        >
                          <mat-icon class="!text-xl">delete</mat-icon>
                        </button>
                      </div>
                    </div>
                  </div>
                }
              </div>
            }
          </div>
        } @else {
          <!-- Desktop view - same layout for both modes, data adapts via viewMode -->
          <div class="overflow-x-auto">
            <table
              mat-table
              [dataSource]="budgetTableData()"
              [trackBy]="trackByRow"
              class="w-full min-w-[700px]"
            >
              <!-- Name Column -->
              <ng-container matColumnDef="name">
                <th mat-header-cell *matHeaderCellDef>Description</th>
                <td mat-cell *matCellDef="let line">
                  @if (line.metadata.isEditing) {
                    <form
                      [formGroup]="editForm"
                      (ngSubmit)="saveEdit()"
                      class="py-2"
                    >
                      <mat-form-field
                        appearance="outline"
                        class="w-full"
                        subscriptSizing="dynamic"
                      >
                        <input
                          matInput
                          formControlName="name"
                          placeholder="Nom de la ligne"
                          [attr.data-testid]="'edit-name-' + line.data.id"
                          class="text-body-medium"
                          (keydown.enter)="saveEdit()"
                          (keydown.escape)="cancelEdit()"
                        />
                      </mat-form-field>
                    </form>
                  } @else {
                    <div class="flex items-center gap-2">
                      <!-- Kind indicator icon -->
                      <mat-icon
                        class="!text-base flex-shrink-0"
                        [class.text-financial-income]="
                          line.data.kind === 'income'
                        "
                        [class.text-financial-expense]="
                          line.data.kind === 'expense'
                        "
                        [class.text-financial-savings]="
                          line.data.kind === 'saving'
                        "
                        [matTooltip]="line.data.kind | transactionLabel"
                        matTooltipPosition="above"
                      >
                        {{ getKindIcon(line.data.kind) }}
                      </mat-icon>
                      <span
                        class="inline-flex items-center gap-2"
                        [class.rollover-text]="line.metadata.isRollover"
                      >
                        @if (
                          line.metadata.isRollover &&
                          line.data.rolloverSourceBudgetId
                        ) {
                          <a
                            [routerLink]="[
                              '/app/budget',
                              line.data.rolloverSourceBudgetId,
                            ]"
                            matButton
                            class="ph-no-capture text-body-medium font-semibold"
                          >
                            <mat-icon class="!text-base">open_in_new</mat-icon>
                            {{ line.data.name | rolloverFormat }}
                          </a>
                        } @else {
                          <div class="flex flex-col">
                            <span
                              class="ph-no-capture text-body-medium font-semibold flex items-center gap-1"
                              [class.text-financial-income]="
                                line.data.kind === 'income'
                              "
                              [class.text-financial-expense]="
                                line.data.kind === 'expense'
                              "
                              [class.text-financial-savings]="
                                line.data.kind === 'saving'
                              "
                            >
                              {{ line.data.name | rolloverFormat }}
                              @if (line.metadata.isPropagationLocked) {
                                <mat-icon
                                  class="!text-base text-outline"
                                  matTooltip="Montants verrouillés = non affectés par la propagation"
                                  matTooltipPosition="above"
                                >
                                  lock
                                </mat-icon>
                              }
                            </span>
                            @if (line.metadata.envelopeName) {
                              <span
                                class="flex items-center gap-1 text-label-small text-on-surface-variant"
                              >
                                <mat-icon class="!text-sm">folder</mat-icon>
                                {{ line.metadata.envelopeName }}
                              </span>
                            }
                          </div>
                        }
                      </span>
                    </div>
                  }
                </td>
              </ng-container>

              <!-- Available Column (PRIMARY - bold with progress bar) -->
              <ng-container matColumnDef="available">
                <th mat-header-cell *matHeaderCellDef class="!text-right">
                  Disponible
                </th>
                <td mat-cell *matCellDef="let line" class="text-right">
                  @let consumption = budgetLineConsumptions().get(line.data.id);
                  @let remaining = consumption?.remaining ?? line.data.amount;
                  @let percentage =
                    calculatePercentage(
                      line.data.amount,
                      consumption?.consumed ?? 0
                    );
                  @let isExceeded = remaining < 0;

                  <div class="flex flex-col items-end gap-1">
                    <span
                      class="text-body-medium font-bold"
                      [class.text-error]="isExceeded"
                      [class.italic]="line.metadata.isRollover"
                    >
                      {{ remaining | currency: 'CHF' : 'symbol' : '1.0-0' }}
                      @if (isExceeded) {
                        <span class="text-label-small font-normal ml-1"
                          >dépassé</span
                        >
                      }
                    </span>
                    @if (
                      consumption &&
                      consumption.transactionCount > 0 &&
                      !line.metadata.isRollover
                    ) {
                      <mat-progress-bar
                        mode="determinate"
                        [value]="percentage > 100 ? 100 : percentage"
                        [class.warn-bar]="percentage > 100"
                        class="!h-1.5 w-24 rounded-full"
                      />
                    }
                  </div>
                </td>
              </ng-container>

              <!-- Reserved Column (secondary - gray) -->
              <ng-container matColumnDef="reserved">
                <th mat-header-cell *matHeaderCellDef class="text-right">
                  Réservé
                </th>
                <td mat-cell *matCellDef="let line" class="text-right">
                  @if (line.metadata.isEditing) {
                    <form
                      [formGroup]="editForm"
                      (ngSubmit)="saveEdit()"
                      class="py-2 flex justify-end"
                    >
                      <mat-form-field
                        appearance="outline"
                        class="w-28"
                        subscriptSizing="dynamic"
                      >
                        <input
                          matInput
                          type="number"
                          formControlName="amount"
                          placeholder="0.00"
                          step="1"
                          min="0"
                          [attr.data-testid]="'edit-amount-' + line.data.id"
                          class="text-body-medium text-right"
                          (keydown.enter)="saveEdit()"
                          (keydown.escape)="cancelEdit()"
                        />
                        <span matTextSuffix>CHF</span>
                      </mat-form-field>
                    </form>
                  } @else {
                    <span
                      class="text-body-small text-on-surface-variant"
                      [class.italic]="line.metadata.isRollover"
                    >
                      {{
                        line.data.amount | currency: 'CHF' : 'symbol' : '1.0-0'
                      }}
                    </span>
                  }
                </td>
              </ng-container>

              <!-- Consumed Column -->
              <ng-container matColumnDef="consumed">
                <th mat-header-cell *matHeaderCellDef class="text-right">
                  Consommé
                </th>
                <td mat-cell *matCellDef="let line" class="text-right">
                  @if (
                    line.metadata.itemType === 'budget_line' &&
                    !line.metadata.isRollover
                  ) {
                    @let consumption =
                      budgetLineConsumptions().get(line.data.id);
                    @if (consumption && consumption.transactionCount > 0) {
                      <button
                        matButton
                        class="text-body-small !h-8 !px-2"
                        (click)="
                          openAllocatedTransactions(line.data, consumption)
                        "
                        [matTooltip]="
                          'Voir les ' +
                          getTransactionCountLabel(
                            line.data.kind,
                            consumption.transactionCount
                          )
                        "
<<<<<<< HEAD
=======
                        [attr.data-testid]="'edit-' + line.data.id"
                        class="w-10! h-10!"
>>>>>>> 1d24719f
                      >
                        <mat-icon class="!text-base mr-1"
                          >receipt_long</mat-icon
                        >
                        {{
                          consumption.consumed
                            | currency: 'CHF' : 'symbol' : '1.0-0'
                        }}
                        <span class="text-on-surface-variant ml-1"
                          >({{ consumption.transactionCount }})</span
                        >
                      </button>
                    }
<<<<<<< HEAD
                  }
                </td>
              </ng-container>

              <!-- Balance Column (cumulative balance) -->
              <ng-container matColumnDef="balance">
                <th mat-header-cell *matHeaderCellDef class="text-right">
                  Solde
                </th>
                <td mat-cell *matCellDef="let line" class="text-right">
                  <div class="inline-flex items-center gap-1">
                    <mat-icon
                      class="!text-sm !w-4 !h-4"
                      [class.text-financial-income]="
                        line.data.kind === 'income'
                      "
                      [class.text-financial-negative]="
                        line.data.kind === 'expense' ||
                        line.data.kind === 'saving'
                      "
=======
                    <button
                      matIconButton
                      (click)="delete.emit(line.data.id)"
                      [attr.aria-label]="'Delete ' + line.data.name"
                      [attr.data-testid]="'delete-' + line.data.id"
                      class="w-10! h-10! text-error"
>>>>>>> 1d24719f
                    >
                      @if (line.data.kind === 'income') {
                        trending_up
                      } @else {
                        trending_down
                      }
                    </mat-icon>
                    <span
                      class="text-body-medium font-medium"
                      [class.text-financial-income]="
                        line.metadata.cumulativeBalance >= 0
                      "
                      [class.text-financial-negative]="
                        line.metadata.cumulativeBalance < 0
                      "
                    >
                      {{
                        line.metadata.cumulativeBalance
                          | currency: 'CHF' : 'symbol' : '1.0-0'
                      }}
                    </span>
                  </div>
                </td>
              </ng-container>

              <!-- Recurrence Column -->
              <ng-container matColumnDef="recurrence">
                <th mat-header-cell *matHeaderCellDef>Fréquence</th>
                <td mat-cell *matCellDef="let line">
                  @if ('recurrence' in line.data) {
                    <mat-chip
                      [class.bg-primary-container!]="
                        line.data.recurrence === 'fixed'
                      "
                      [class.text-on-primary-container!]="
                        line.data.recurrence === 'fixed'
                      "
                      [class.bg-secondary-container!]="
                        line.data.recurrence === 'one_off'
                      "
                      [class.text-on-secondary-container!]="
                        line.data.recurrence === 'one_off'
                      "
                    >
                      {{ line.data.recurrence | recurrenceLabel }}
                    </mat-chip>
                  } @else {
                    <mat-chip
                      class="bg-secondary-container text-on-secondary-container"
                    >
                      Une seule fois
                    </mat-chip>
                  }
<<<<<<< HEAD
                </td>
              </ng-container>

              <!-- Actions Column -->
              <ng-container matColumnDef="actions">
                <th mat-header-cell *matHeaderCellDef></th>
                <td mat-cell *matCellDef="let line">
                  <div class="flex gap-1 justify-end items-center">
                    @if (line.metadata.isEditing) {
                      <div class="flex items-center gap-2">
                        <button
                          matButton
                          (click)="cancelEdit()"
                          [attr.data-testid]="'cancel-' + line.data.id"
                          class="density-3"
                        >
                          <mat-icon class="!text-base mr-1">close</mat-icon>
                          Annuler
                        </button>
                        <button
                          matButton="filled"
                          (click)="saveEdit()"
                          [attr.data-testid]="'save-' + line.data.id"
                          [disabled]="!editForm.valid"
                          class="density-3"
                        >
                          <mat-icon class="!text-base mr-1">check</mat-icon>
                          Enregistrer
                        </button>
                      </div>
                    } @else if (!line.metadata.isRollover) {
                      <button
                        matIconButton
                        [matMenuTriggerFor]="rowActionMenu"
                        [attr.data-testid]="'actions-menu-' + line.data.id"
                        [disabled]="line.metadata.isLoading"
                      >
                        <mat-icon>more_vert</mat-icon>
                      </button>

                      <mat-menu #rowActionMenu="matMenu" xPosition="before">
                        <div
                          class="px-4 py-2 text-label-medium text-on-surface-variant max-w-48 truncate"
                          [matTooltip]="line.data.name"
                          matTooltipShowDelay="500"
                        >
                          {{ line.data.name }}
                        </div>
                        <mat-divider />
                        @if (
                          line.metadata.itemType === 'budget_line' &&
                          !line.metadata.isRollover
                        ) {
                          <button
                            mat-menu-item
                            (click)="addAllocatedTransaction(line.data)"
                            [attr.data-testid]="
                              'add-transaction-' + line.data.id
                            "
                          >
                            <mat-icon matMenuItemIcon>add</mat-icon>
                            <span>{{
                              getAllocationLabel(line.data.kind)
                            }}</span>
                          </button>
                        }
                        @if (line.metadata.itemType === 'budget_line') {
                          <button
                            mat-menu-item
                            (click)="startEdit(line)"
                            [attr.data-testid]="'edit-' + line.data.id"
                          >
                            <mat-icon matMenuItemIcon>edit</mat-icon>
                            <span>Éditer</span>
                          </button>
                        }
                        <button
                          mat-menu-item
                          (click)="delete.emit(line.data.id)"
                          [attr.data-testid]="'delete-' + line.data.id"
                          class="text-error"
                        >
                          <mat-icon matMenuItemIcon class="text-error"
                            >delete</mat-icon
                          >
                          <span>Supprimer</span>
                        </button>
                      </mat-menu>
                    }
                  </div>
                </td>
              </ng-container>

              <tr
                mat-header-row
                *matHeaderRowDef="displayedColumns; sticky: true"
              ></tr>
              <tr
                mat-row
                *matRowDef="let row; columns: displayedColumns"
                class="hover:bg-surface-container-low transition-opacity"
                [class.opacity-50]="row.metadata.isLoading"
                [class.pointer-events-none]="row.metadata.isLoading"
                [attr.data-testid]="
                  'budget-line-' + (row.data.name | rolloverFormat)
                "
              ></tr>

              <!-- No data row -->
              <tr class="mat-row" *matNoDataRow>
                <td
                  class="mat-cell text-center py-8"
                  [attr.colspan]="displayedColumns.length"
                >
                  <p class="text-body-medium text-on-surface-variant">
                    Aucune prévision définie
                  </p>
                  <button
                    matButton="outlined"
                    (click)="add.emit()"
                    class="mt-4"
                    data-testid="add-first-line"
                  >
                    <mat-icon>add</mat-icon>
                    Commencer à planifier
                  </button>
                </td>
              </tr>
            </table>
          </div>
        }
=======
                }
              </div>
            </td>
          </ng-container>

          <tr
            mat-header-row
            *matHeaderRowDef="currentColumns(); sticky: true"
          ></tr>
          <tr
            mat-row
            *matRowDef="let row; columns: currentColumns()"
            class="hover:bg-surface-container-low"
            [attr.data-testid]="
              'budget-line-' + (row.data.name | rolloverFormat)
            "
          ></tr>

          <!-- No data row -->
          <tr class="mat-row" *matNoDataRow>
            <td
              class="mat-cell text-center py-8"
              [attr.colspan]="currentColumns().length"
            >
              <p class="text-body-medium text-on-surface-variant">
                Aucune prévision définie
              </p>
              <button
                matButton="outlined"
                (click)="add.emit()"
                class="mt-4"
                data-testid="add-first-line"
              >
                <mat-icon>add</mat-icon>
                Commencer à planifier
              </button>
            </td>
          </tr>
        </table>
>>>>>>> 1d24719f
      </mat-card-content>
      @if (budgetTableData().length > 0) {
        <mat-card-actions class="flex justify-center mb-2">
          <button
            matButton="outlined"
            (click)="add.emit()"
            data-testid="add-budget-line"
          >
            <mat-icon>add</mat-icon>
            Ajouter une prévision
          </button>
        </mat-card-actions>
      }
    </mat-card>
  `,
  styles: `
    @reference "tailwindcss";
    :host {
      display: block;
    }

    table {
      background: transparent;
    }

    .mat-mdc-row:hover {
      cursor: pointer;
    }

    .warn-bar {
      --mat-progress-bar-active-indicator-color: var(--mat-sys-error);
    }

    .envelope-card {
      transition: box-shadow 0.2s ease;

      &:hover {
        box-shadow: 0 2px 8px rgba(0, 0, 0, 0.08);
      }
    }
  `,
  changeDetection: ChangeDetectionStrategy.OnPush,
})
export class BudgetTable {
  // Signal inputs - modern Angular 20+ pattern
  budgetLines = input.required<BudgetLineViewModel[]>();
  transactions = input.required<TransactionViewModel[]>();

  update = output<BudgetLineUpdate>();
  delete = output<string>();
  deleteTransaction = output<string>();
  add = output<void>();
<<<<<<< HEAD
  viewAllocatedTransactions = output<{
    budgetLine: BudgetLine;
    consumption: BudgetLineConsumption;
  }>();
  createAllocatedTransaction = output<BudgetLine>();
=======
  resetFromTemplate = output<string>();
>>>>>>> 1d24719f

  // Services
  readonly #breakpointObserver = inject(BreakpointObserver);
  readonly #fb = inject(FormBuilder);
  readonly #dialog = inject(MatDialog);
  readonly #destroyRef = inject(DestroyRef);
  readonly #budgetTableDataProvider = inject(BudgetTableDataProvider);
  readonly #logger = inject(Logger);

  // Desktop columns - envelopes mode
  displayedColumns = [
    'name',
    'available',
    'reserved',
    'consumed',
    'balance',
    'recurrence',
    'actions',
  ];

  // View mode toggle state
  readonly viewMode = signal<BudgetTableViewMode>('envelopes');

  protected inlineFormEditingItem = signal<BudgetLineTableItem | null>(null);
  readonly editForm = this.#fb.group({
    name: ['', [Validators.required, Validators.minLength(1)]],
    amount: [0, [Validators.required, Validators.min(0.01)]],
  });

  isMobile = toSignal(
    this.#breakpointObserver
      .observe(Breakpoints.Handset)
      .pipe(map((result) => result.matches)),
    { initialValue: false },
  );

  // Computed for budget line consumptions
  readonly budgetLineConsumptions = computed(() => {
    const lines = this.budgetLines();
    const txs = this.transactions();
    return calculateAllConsumptions(lines, txs);
  });

  // View Model - adapts data based on current viewMode
  budgetTableData = computed(() => {
    const budgetLines = this.budgetLines();
    const transactions = this.transactions();
    const editingLine = this.inlineFormEditingItem();

    return this.#budgetTableDataProvider.provideTableData({
      budgetLines,
      transactions,
      editingLineId: editingLine?.data.id ?? null,
      viewMode: this.viewMode(),
    });
  });

  // Mobile view: budget lines as typed items
  readonly budgetLineItems = computed(() => {
    return this.budgetTableData().filter(
      (item): item is BudgetLineTableItem =>
        item.metadata.itemType === 'budget_line',
    );
  });

  // Mobile view: standalone transactions (not allocated to budget lines)
  readonly transactionItems = computed(() => {
    return this.budgetTableData().filter(
      (item) => item.metadata.itemType === 'transaction',
    );
  });

  // Track functions for performance optimization
  readonly trackByRow = (_: number, row: TableItem): string => row.data.id;

  // Calculate consumption percentage
  calculatePercentage(reserved: number, consumed: number): number {
    if (reserved <= 0) return 0;
    return Math.round((consumed / reserved) * 100);
  }

  // Get rollover source budget ID if it exists (for rollover lines)
  getRolloverSourceBudgetId(data: BudgetLine): string | undefined {
    return 'rolloverSourceBudgetId' in data
      ? (data as BudgetLine & { rolloverSourceBudgetId?: string })
          .rolloverSourceBudgetId
      : undefined;
  }

  startEdit(item: BudgetLineTableItem): void {
    // On mobile, open dialog for editing
    if (this.isMobile()) {
      this.#openEditDialog(item);
    } else {
      // Desktop: inline editing
      try {
        this.inlineFormEditingItem.set(item);
        this.editForm.patchValue({
          name: item.data.name,
          amount: item.data.amount,
        });
      } catch (error) {
        this.#logger.error('Failed to start inline edit', {
          error,
          itemId: item.data.id,
        });
      }
    }
  }

  // Mobile-specific edit for budget lines
  startEditBudgetLine(item: BudgetLineTableItem): void {
    this.#openEditDialog(item);
  }

  #openEditDialog(item: BudgetLineTableItem): void {
    try {
      const dialogRef = this.#dialog.open(EditBudgetLineDialog, {
        data: { budgetLine: item.data },
        width: '400px',
        maxWidth: '90vw',
      });

      dialogRef
        .afterClosed()
        .pipe(takeUntilDestroyed(this.#destroyRef))
        .subscribe((update: BudgetLineUpdate | undefined) => {
          if (update) this.update.emit(update);
        });
    } catch (error) {
      this.#logger.error('Failed to open edit dialog', {
        error,
        itemId: item.data.id,
      });
    }
  }

  cancelEdit(): void {
    this.inlineFormEditingItem.set(null);
    this.editForm.reset();
  }

  saveEdit(): void {
    const editingId = this.inlineFormEditingItem()?.data.id;
    if (!editingId || !this.editForm.valid) return;

    const value = this.editForm.getRawValue();
    const name = value.name?.trim();
    const amount = value.amount;
    if (!name || amount == null) return;

    this.inlineFormEditingItem.set(null);
    this.editForm.reset();
    this.update.emit({
      id: editingId,
      name,
      amount,
      isManuallyAdjusted: true,
    });
  }

  getAllocationLabel(kind: TransactionKind): string {
    const labels: Record<TransactionKind, string> = {
      expense: 'Saisir une dépense',
      income: 'Saisir un revenu',
      saving: 'Saisir une épargne',
    };
    return labels[kind];
  }

  getTransactionCountLabel(kind: TransactionKind, count: number): string {
    const labels: Record<TransactionKind, string> = {
      expense: 'dépense',
      income: 'revenu',
      saving: 'épargne',
    };
    return `${count} ${labels[kind]}${count > 1 ? 's' : ''}`;
  }

  openAllocatedTransactions(
    budgetLine: BudgetLine,
    consumption: BudgetLineConsumption,
  ): void {
    this.viewAllocatedTransactions.emit({ budgetLine, consumption });
  }

  addAllocatedTransaction(budgetLine: BudgetLine): void {
    this.createAllocatedTransaction.emit(budgetLine);
  }

  getKindIcon(kind: TransactionKind): string {
    const icons: Record<TransactionKind, string> = {
      income: 'arrow_upward',
      expense: 'arrow_downward',
      saving: 'savings',
    };
    return icons[kind];
  }

  onResetFromTemplateClick(line: BudgetLineTableItem): void {
    const dialogRef = this.#dialog.open(ConfirmationDialog, {
      data: {
        title: 'Réinitialiser depuis le modèle',
        message:
          'Cette action va remplacer les valeurs actuelles par celles du modèle. Cette action est irréversible.',
        confirmText: 'Réinitialiser',
        confirmColor: 'primary',
      } satisfies ConfirmationDialogData,
      width: '400px',
    });

    dialogRef
      .afterClosed()
      .pipe(takeUntilDestroyed(this.#destroyRef))
      .subscribe((confirmed: boolean) => {
        if (confirmed) {
          this.resetFromTemplate.emit(line.data.id);
        }
      });
  }
}<|MERGE_RESOLUTION|>--- conflicted
+++ resolved
@@ -163,32 +163,8 @@
                         class="!text-base text-outline flex-shrink-0"
                         matTooltip="Montants verrouillés"
                       >
-<<<<<<< HEAD
                         lock
                       </mat-icon>
-=======
-                        {{ line.data.name | rolloverFormat }}
-                        @if (line.metadata.canResetFromTemplate) {
-                          <button
-                            matIconButton
-                            class="w-6! h-6! text-outline"
-                            [matTooltip]="
-                              'Montants verrouillés. Cliquer pour réinitialiser depuis le modèle.'
-                            "
-                            matTooltipPosition="above"
-                            [attr.data-testid]="
-                              'reset-from-template-' + line.data.id
-                            "
-                            (click)="
-                              onResetFromTemplateClick(line);
-                              $event.stopPropagation()
-                            "
-                          >
-                            <mat-icon class="text-base!">lock</mat-icon>
-                          </button>
-                        }
-                      </span>
->>>>>>> 1d24719f
                     }
                   </div>
 
@@ -271,19 +247,9 @@
                   @if (!item.metadata.isRollover) {
                     <button
                       matIconButton
-<<<<<<< HEAD
                       [matMenuTriggerFor]="cardActionMenu"
                       class="!w-8 !h-8 text-on-surface-variant"
                       [attr.data-testid]="'card-menu-' + item.data.id"
-=======
-                      [matMenuTriggerFor]="lineActionMenu"
-                      [attr.aria-label]="
-                        'Actions pour ' + (line.data.name | rolloverFormat)
-                      "
-                      [attr.data-testid]="'actions-menu-' + line.data.id"
-                      class="w-10! h-10! text-on-surface-variant"
-                      (click)="$event.stopPropagation()"
->>>>>>> 1d24719f
                     >
                       <mat-icon class="!text-xl">more_vert</mat-icon>
                     </button>
@@ -653,11 +619,6 @@
                             consumption.transactionCount
                           )
                         "
-<<<<<<< HEAD
-=======
-                        [attr.data-testid]="'edit-' + line.data.id"
-                        class="w-10! h-10!"
->>>>>>> 1d24719f
                       >
                         <mat-icon class="!text-base mr-1"
                           >receipt_long</mat-icon
@@ -671,7 +632,6 @@
                         >
                       </button>
                     }
-<<<<<<< HEAD
                   }
                 </td>
               </ng-container>
@@ -692,14 +652,6 @@
                         line.data.kind === 'expense' ||
                         line.data.kind === 'saving'
                       "
-=======
-                    <button
-                      matIconButton
-                      (click)="delete.emit(line.data.id)"
-                      [attr.aria-label]="'Delete ' + line.data.name"
-                      [attr.data-testid]="'delete-' + line.data.id"
-                      class="w-10! h-10! text-error"
->>>>>>> 1d24719f
                     >
                       @if (line.data.kind === 'income') {
                         trending_up
@@ -753,7 +705,6 @@
                       Une seule fois
                     </mat-chip>
                   }
-<<<<<<< HEAD
                 </td>
               </ng-container>
 
@@ -885,47 +836,6 @@
             </table>
           </div>
         }
-=======
-                }
-              </div>
-            </td>
-          </ng-container>
-
-          <tr
-            mat-header-row
-            *matHeaderRowDef="currentColumns(); sticky: true"
-          ></tr>
-          <tr
-            mat-row
-            *matRowDef="let row; columns: currentColumns()"
-            class="hover:bg-surface-container-low"
-            [attr.data-testid]="
-              'budget-line-' + (row.data.name | rolloverFormat)
-            "
-          ></tr>
-
-          <!-- No data row -->
-          <tr class="mat-row" *matNoDataRow>
-            <td
-              class="mat-cell text-center py-8"
-              [attr.colspan]="currentColumns().length"
-            >
-              <p class="text-body-medium text-on-surface-variant">
-                Aucune prévision définie
-              </p>
-              <button
-                matButton="outlined"
-                (click)="add.emit()"
-                class="mt-4"
-                data-testid="add-first-line"
-              >
-                <mat-icon>add</mat-icon>
-                Commencer à planifier
-              </button>
-            </td>
-          </tr>
-        </table>
->>>>>>> 1d24719f
       </mat-card-content>
       @if (budgetTableData().length > 0) {
         <mat-card-actions class="flex justify-center mb-2">
@@ -978,15 +888,12 @@
   delete = output<string>();
   deleteTransaction = output<string>();
   add = output<void>();
-<<<<<<< HEAD
   viewAllocatedTransactions = output<{
     budgetLine: BudgetLine;
     consumption: BudgetLineConsumption;
   }>();
   createAllocatedTransaction = output<BudgetLine>();
-=======
   resetFromTemplate = output<string>();
->>>>>>> 1d24719f
 
   // Services
   readonly #breakpointObserver = inject(BreakpointObserver);
