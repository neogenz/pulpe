import { TestBed } from '@angular/core/testing';
import { provideZonelessChangeDetection } from '@angular/core';
import { of, throwError } from 'rxjs';
import { vi, describe, it, expect, beforeEach } from 'vitest';
import { TemplateSelection } from './template-selection';
import { TemplateApi } from '../../../../../core/template/template-api';
import { type TemplateLine, type BudgetTemplate } from '@pulpe/shared';
import { createMockResourceRef } from '../../../../../core/testing';

// Mock interfaces for tests
interface TemplateTotals {
  totalIncome: number;
  totalExpenses: number;
  remainingLivingAllowance: number;
  loading: boolean;
}

// Helper to create test template lines
const createTestLine = (partial: Partial<TemplateLine>): TemplateLine => ({
  id: '1',
  templateId: 'template-1',
  name: 'Test',
  amount: 100,
  kind: 'INCOME',
  recurrence: 'fixed',
  description: 'Test description',
  createdAt: '2024-01-01T00:00:00Z',
  updatedAt: '2024-01-01T00:00:00Z',
  ...partial,
});

// Helper to create test budget template
const createTestTemplate = (
  partial: Partial<BudgetTemplate>,
): BudgetTemplate => ({
  id: 'template-1',
  name: 'Test Template',
  description: 'Test description',
  isDefault: false,
  userId: 'user-1',
  createdAt: '2024-01-01T00:00:00Z',
  updatedAt: '2024-01-01T00:00:00Z',
  ...partial,
});

describe('TemplateSelection', () => {
  let service: TemplateSelection;
  let mockTemplateApi: Partial<TemplateApi>;

  beforeEach(async () => {
    // Create a type-safe ResourceRef mock using helper
    const templatesResourceMock = createMockResourceRef<
      BudgetTemplate[] | undefined
    >([]);

    mockTemplateApi = {
      templatesResource: templatesResourceMock,
      getTemplateLines$: vi.fn(),
    };

    await TestBed.configureTestingModule({
      providers: [
        provideZonelessChangeDetection(),
        TemplateSelection,
        { provide: TemplateApi, useValue: mockTemplateApi },
      ],
    }).compileComponents();

    service = TestBed.inject(TemplateSelection);
  });

  describe('calculateTemplateTotals', () => {
    // Test the pure calculation function directly
    const testCalculation = (lines: TemplateLine[]): TemplateTotals => {
      return service.calculateTemplateTotals(lines);
    };
    it('should calculate totals correctly with all transaction types', () => {
      const templateLines: TemplateLine[] = [
        createTestLine({
          id: '1',
          name: 'Salary',
          amount: 5000,
          kind: 'INCOME',
        }),
        createTestLine({
          id: '2',
          name: 'Freelance',
          amount: 1000,
          kind: 'INCOME',
        }),
        createTestLine({
          id: '3',
          name: 'Rent',
          amount: 1500,
          kind: 'FIXED_EXPENSE',
        }),
        createTestLine({
          id: '4',
          name: 'Insurance',
          amount: 300,
          kind: 'FIXED_EXPENSE',
        }),
        createTestLine({
          id: '5',
          name: 'Savings',
          amount: 500,
          kind: 'SAVINGS_CONTRIBUTION',
        }),
      ];

      const totals = testCalculation(templateLines);

      expect(totals.totalIncome).toBe(6000); // 5000 + 1000
      expect(totals.totalExpenses).toBe(2300); // 1500 + 300 + 500
    });

    it('should return zero totals for empty array', () => {
      const templateLines: TemplateLine[] = [];

      const totals = testCalculation(templateLines);

      expect(totals.totalIncome).toBe(0);
      expect(totals.totalExpenses).toBe(0);
    });

    it('should handle only income transactions', () => {
      const templateLines: TemplateLine[] = [
        createTestLine({
          id: '1',
          name: 'Salary',
          amount: 5000,
          kind: 'INCOME',
        }),
        createTestLine({
          id: '2',
          name: 'Bonus',
          amount: 2000,
          kind: 'INCOME',
        }),
      ];

      const totals = testCalculation(templateLines);

      expect(totals.totalIncome).toBe(7000);
      expect(totals.totalExpenses).toBe(0);
    });

    it('should handle only expense transactions', () => {
      const templateLines: TemplateLine[] = [
        createTestLine({
          id: '1',
          name: 'Rent',
          amount: 1500,
          kind: 'FIXED_EXPENSE',
          description: 'Monthly rent',
        }),
        createTestLine({
          id: '2',
          name: 'Utilities',
          amount: 200,
          kind: 'FIXED_EXPENSE',
          description: 'Utilities',
        }),
      ];

      const totals = testCalculation(templateLines);

      expect(totals.totalIncome).toBe(0);
      expect(totals.totalExpenses).toBe(1700);
    });

    it('should treat SAVINGS_CONTRIBUTION as expense', () => {
      const templateLines: TemplateLine[] = [
        createTestLine({
          id: '1',
          name: 'Emergency Fund',
          amount: 1000,
          kind: 'SAVINGS_CONTRIBUTION',
          description: 'Emergency fund savings',
        }),
        createTestLine({
          id: '2',
          name: 'Retirement',
          amount: 500,
          kind: 'SAVINGS_CONTRIBUTION',
          description: 'Retirement savings',
        }),
      ];

      const totals = testCalculation(templateLines);

      expect(totals.totalIncome).toBe(0);
      expect(totals.totalExpenses).toBe(1500);
    });

    it('should handle decimal amounts correctly', () => {
      const templateLines: TemplateLine[] = [
        createTestLine({
          id: '1',
          name: 'Salary',
          amount: 4999.99,
          kind: 'INCOME',
          description: 'Monthly salary',
        }),
        createTestLine({
          id: '2',
          name: 'Phone',
          amount: 29.95,
          kind: 'FIXED_EXPENSE',
          description: 'Phone bill',
        }),
        createTestLine({
          id: '3',
          name: 'Internet',
          amount: 49.99,
          kind: 'FIXED_EXPENSE',
          description: 'Internet bill',
        }),
      ];

      const totals = testCalculation(templateLines);

      expect(totals.totalIncome).toBeCloseTo(4999.99, 2);
      expect(totals.totalExpenses).toBeCloseTo(79.94, 2);
    });

    it('should handle lowercase kind values (API compatibility)', () => {
      const templateLines = [
        createTestLine({
          id: '1',
          name: 'Salary',
          amount: 5000,
          kind: 'income' as 'INCOME',
        }),
        createTestLine({
          id: '2',
          name: 'Rent',
          amount: 1500,
          kind: 'fixed_expense' as 'FIXED_EXPENSE',
        }),
        createTestLine({
          id: '3',
          name: 'Savings',
          amount: 500,
          kind: 'savings_contribution' as 'SAVINGS_CONTRIBUTION',
        }),
      ];

      const totals = testCalculation(templateLines);

      // With case-insensitive handling, these should work correctly
      expect(totals.totalIncome).toBe(5000);
      expect(totals.totalExpenses).toBe(2000); // 1500 + 500
    });

    it('should handle mixed case kind values (robustness test)', () => {
      const templateLines = [
        createTestLine({
          id: '1',
          name: 'Salary',
          amount: 3000,
          kind: 'Income' as 'INCOME', // Mixed case
        }),
        createTestLine({
          id: '2',
          name: 'Rent',
          amount: 1200,
          kind: 'Fixed_Expense' as 'FIXED_EXPENSE', // Mixed case with underscore
        }),
        createTestLine({
          id: '3',
          name: 'Savings',
          amount: 800,
          kind: 'SAVINGS_contribution' as 'SAVINGS_CONTRIBUTION', // Mixed case
        }),
      ];

      const totals = testCalculation(templateLines);

      // Case-insensitive handling should work for any casing variations
      expect(totals.totalIncome).toBe(3000);
      expect(totals.totalExpenses).toBe(2000); // 1200 + 800
      expect(totals.remainingLivingAllowance).toBe(1000); // 3000 - 2000
    });
  });

  describe('loadTemplateDetails', () => {
    it('should return cached template details when available', async () => {
      const templateId = 'template-1';
      const mockLines = [
        createTestLine({ id: 'line-1', name: 'Salary', amount: 5000 }),
      ];

      // Pre-populate cache
      service.templateDetailsCache.update((cache) => {
        cache.set(templateId, mockLines);
        return new Map(cache);
      });

      const result = await service.loadTemplateDetails(templateId);

      expect(result).toEqual(mockLines);
      expect(mockTemplateApi.getTemplateLines$).not.toHaveBeenCalled();
    });

    it('should load template details from API when not cached', async () => {
      const templateId = 'template-1';
      const mockLines = [
        createTestLine({ id: 'line-1', name: 'Salary', amount: 5000 }),
      ];

      vi.mocked(mockTemplateApi.getTemplateLines$!).mockReturnValue(
        of(mockLines),
      );

      const result = await service.loadTemplateDetails(templateId);

      expect(result).toEqual(mockLines);
      expect(mockTemplateApi.getTemplateLines$).toHaveBeenCalledWith(
        templateId,
      );
      expect(service.templateDetailsCache().get(templateId)).toEqual(mockLines);
    });

    it('should handle API errors gracefully', async () => {
      const templateId = 'template-1';
      const error = new Error('API Error');

      vi.mocked(mockTemplateApi.getTemplateLines$!).mockReturnValue(
        throwError(() => error),
      );

      // Mock console.error to avoid test output pollution
      const consoleSpy = vi.spyOn(console, 'error').mockImplementation(() => {
        /* noop */
      });

      const result = await service.loadTemplateDetails(templateId);

      expect(result).toEqual([]);
      expect(consoleSpy).toHaveBeenCalledWith(
        'Error loading template details:',
        error,
      );

      consoleSpy.mockRestore();
    });
  });

  describe('loadTemplateTotalsForCurrentTemplates', () => {
    it('should not load if no templates need loading', async () => {
      // Set up templates that already have totals
      const template = createTestTemplate({ id: 'template-1' });
      mockTemplateApi.templatesResource!.value.set([template]);
      service.templateTotalsMap.set({
        'template-1': {
          totalIncome: 1000,
          totalExpenses: 500,
          remainingLivingAllowance: 500,
          loading: false,
        },
      });

      await service.loadTemplateTotalsForCurrentTemplates();

      expect(mockTemplateApi.getTemplateLines$).not.toHaveBeenCalled();
    });

    it('should set loading states and calculate totals for templates needing loading', async () => {
      const template = createTestTemplate({ id: 'template-1' });
      const mockLines = [
        createTestLine({
          id: 'line-1',
          name: 'Salary',
          amount: 5000,
          kind: 'INCOME',
        }),
        createTestLine({
          id: 'line-2',
          name: 'Rent',
          amount: 1500,
          kind: 'FIXED_EXPENSE',
        }),
      ];

      mockTemplateApi.templatesResource!.value.set([template]);
      vi.mocked(mockTemplateApi.getTemplateLines$!).mockReturnValue(
        of(mockLines),
      );

      // Initially should be empty
      expect(service.templateTotalsMap()).toEqual({});

      await service.loadTemplateTotalsForCurrentTemplates();

      const totals = service.templateTotalsMap()['template-1'];
      expect(totals).toBeDefined();
      expect(totals.totalIncome).toBe(5000);
      expect(totals.totalExpenses).toBe(1500);
      expect(totals.remainingLivingAllowance).toBe(3500);
      expect(totals.loading).toBe(false);
    });

    it('should handle errors during loading', async () => {
      const template = createTestTemplate({ id: 'template-1' });
      const error = new Error('API Error');

      mockTemplateApi.templatesResource!.value.set([template]);
      vi.mocked(mockTemplateApi.getTemplateLines$!).mockReturnValue(
        throwError(() => error),
      );

      const consoleSpy = vi.spyOn(console, 'error').mockImplementation(() => {
        /* noop */
      });

      await service.loadTemplateTotalsForCurrentTemplates();

      const totals = service.templateTotalsMap()['template-1'];
      expect(totals).toBeDefined();
      expect(totals.totalIncome).toBe(0);
      expect(totals.totalExpenses).toBe(0);
      expect(totals.remainingLivingAllowance).toBe(0);
      expect(totals.loading).toBe(false);
      expect(consoleSpy).toHaveBeenCalledWith(
        'Error loading template details:',
        error,
      );

      consoleSpy.mockRestore();
    });
  });

  describe('selectTemplate', () => {
    it('should update selectedTemplateId signal', () => {
      const templateId = 'template-123';

      expect(service.selectedTemplateId()).toBeNull();

      service.selectTemplate(templateId);

      expect(service.selectedTemplateId()).toBe(templateId);
    });
  });

  describe('initializeDefaultSelection', () => {
    it('should select default template from all templates', () => {
      const templates = [
        createTestTemplate({
          id: 'template-1',
          name: 'Regular Template',
        }),
        createTestTemplate({
          id: 'template-2',
          name: 'Default Template',
          isDefault: true,
        }),
      ];

      mockTemplateApi.templatesResource!.value.set(templates);

      // Initially no selection
      expect(service.selectedTemplateId()).toBeNull();

      service.initializeDefaultSelection();

      // Should select the default template
      expect(service.selectedTemplateId()).toBe('template-2');
    });

<<<<<<< HEAD
    it('should select newest template if no default exists', () => {
      const templates = [
        createTestTemplate({
          id: 'template-1',
          name: 'Older Template',
          createdAt: '2024-01-01T00:00:00Z',
        }),
        createTestTemplate({
          id: 'template-2',
          name: 'Newer Template',
          createdAt: '2024-01-02T00:00:00Z',
=======
    it('should select first visible template if no default exists', () => {
      const templates = [
        createTestTemplate({
          id: 'template-1',
          name: 'First Template',
        }),
        createTestTemplate({
          id: 'template-2',
          name: 'Second Template',
>>>>>>> 30242a2f
        }),
      ];

      mockTemplateApi.templatesResource!.value.set(templates);

      service.initializeDefaultSelection();

<<<<<<< HEAD
      // Should select the newest template (template-2) since no default exists
      expect(service.selectedTemplateId()).toBe('template-2');
=======
      // Should select the first template since no default exists
      expect(service.selectedTemplateId()).toBe('template-1');
>>>>>>> 30242a2f
    });

    it('should not change selection if already selected', () => {
      const templates = [
        createTestTemplate({
          id: 'template-1',
          name: 'Regular Template',
        }),
        createTestTemplate({
          id: 'template-2',
          name: 'Default Template',
          isDefault: true,
        }),
      ];

      mockTemplateApi.templatesResource!.value.set(templates);

      // Pre-select a template
      service.selectTemplate('template-1');

      service.initializeDefaultSelection();

      // Should keep the existing selection
      expect(service.selectedTemplateId()).toBe('template-1');
    });

    it('should handle empty template list', () => {
      mockTemplateApi.templatesResource!.value.set([]);

      service.initializeDefaultSelection();

      // Should remain null
      expect(service.selectedTemplateId()).toBeNull();
    });

    it('should select default template even if filtered out by search', async () => {
      const templates = [
        createTestTemplate({
          id: 'template-1',
          name: 'Special Template',
        }),
        createTestTemplate({
          id: 'template-2',
          name: 'Default Template',
          isDefault: true,
        }),
      ];

      mockTemplateApi.templatesResource!.value.set(templates);

      // Filter out the default template
      service.searchControl.setValue('Special');
      await new Promise((resolve) => setTimeout(resolve, 350));

      service.initializeDefaultSelection();

      // Should still select the default template from all templates
      expect(service.selectedTemplateId()).toBe('template-2');
    });
<<<<<<< HEAD

    it('should select newest template from all templates when no default exists and search is active', async () => {
      const templates = [
        createTestTemplate({
          id: 'template-1',
          name: 'Special Old Template',
          createdAt: '2024-01-01T00:00:00Z',
        }),
        createTestTemplate({
          id: 'template-2',
          name: 'Another Template',
          createdAt: '2024-01-03T00:00:00Z', // Newest
        }),
        createTestTemplate({
          id: 'template-3',
          name: 'Special New Template',
          createdAt: '2024-01-02T00:00:00Z',
        }),
      ];

      mockTemplateApi.templatesResource!.value.set(templates);

      // Search for "Special" which filters to template-1 and template-3
      service.searchControl.setValue('Special');
      await new Promise((resolve) => setTimeout(resolve, 350));

      service.initializeDefaultSelection();

      // Should select template-2 (newest from ALL templates) despite it being filtered out
      expect(service.selectedTemplateId()).toBe('template-2');
    });
=======
>>>>>>> 30242a2f
  });

  describe('computed properties', () => {
    it('should filter templates based on search term', async () => {
      const templates = [
        createTestTemplate({
          id: 'template-1',
          name: 'Budget Standard',
          description: 'Standard budget template',
        }),
        createTestTemplate({
          id: 'template-2',
          name: 'Budget Premium',
          description: 'Premium features',
        }),
        createTestTemplate({
          id: 'template-3',
          name: 'Special Template',
          description: 'Special use case',
        }),
      ];

      mockTemplateApi.templatesResource!.value.set(templates);

      // Test with no search term
      expect(service.filteredTemplates()).toEqual(templates);

      // Test search by name
      service.searchControl.setValue('Premium');
      // Wait for debounce
      await new Promise((resolve) => setTimeout(resolve, 350));
      expect(service.filteredTemplates()).toEqual([templates[1]]);

      // Test search by description
      service.searchControl.setValue('standard');
      await new Promise((resolve) => setTimeout(resolve, 350));
      expect(service.filteredTemplates()).toEqual([templates[0]]);

      // Test case insensitive search
      service.searchControl.setValue('SPECIAL');
      await new Promise((resolve) => setTimeout(resolve, 350));
      expect(service.filteredTemplates()).toEqual([templates[2]]);
    });

    it('should return selected template when available', () => {
      const templates = [
        createTestTemplate({ id: 'template-1', name: 'Template 1' }),
        createTestTemplate({ id: 'template-2', name: 'Template 2' }),
      ];

      mockTemplateApi.templatesResource!.value.set(templates);

      // Initially no selection
      expect(service.selectedTemplate()).toBeNull();

      // Select template
      service.selectTemplate('template-1');
      expect(service.selectedTemplate()).toEqual(templates[0]);

      // Select non-existent template
      service.selectTemplate('non-existent');
      expect(service.selectedTemplate()).toBeNull();
    });

    it('should maintain selected template even when filtered out by search', async () => {
      const templates = [
        createTestTemplate({
          id: 'template-1',
          name: 'Default Template',
          isDefault: true,
        }),
        createTestTemplate({
          id: 'template-2',
          name: 'Special Template',
        }),
      ];

      mockTemplateApi.templatesResource!.value.set(templates);

      // Select the default template
      service.selectTemplate('template-1');
      expect(service.selectedTemplate()).toEqual(templates[0]);

      // Search for "Special" which should filter out the default template
      service.searchControl.setValue('Special');
      await new Promise((resolve) => setTimeout(resolve, 350));

      // The selected template should still be available even though filtered out
      expect(service.filteredTemplates()).toEqual([templates[1]]);
      expect(service.selectedTemplate()).toEqual(templates[0]); // Still selected!
    });

    it('should sort templates with default template first', () => {
      const templates = [
        createTestTemplate({
          id: 'template-1',
          name: 'A Template',
        }),
        createTestTemplate({
          id: 'template-2',
          name: 'Default Template',
          isDefault: true,
        }),
        createTestTemplate({
          id: 'template-3',
          name: 'Z Template',
        }),
      ];

      mockTemplateApi.templatesResource!.value.set(templates);

      const filtered = service.filteredTemplates();

      // Default template should be first
      expect(filtered[0].id).toBe('template-2');
      expect(filtered[0].isDefault).toBe(true);

      // Other templates maintain their original order
      expect(filtered[1].id).toBe('template-1');
      expect(filtered[2].id).toBe('template-3');
    });
  });
});<|MERGE_RESOLUTION|>--- conflicted
+++ resolved
@@ -468,7 +468,6 @@
       expect(service.selectedTemplateId()).toBe('template-2');
     });
 
-<<<<<<< HEAD
     it('should select newest template if no default exists', () => {
       const templates = [
         createTestTemplate({
@@ -480,17 +479,6 @@
           id: 'template-2',
           name: 'Newer Template',
           createdAt: '2024-01-02T00:00:00Z',
-=======
-    it('should select first visible template if no default exists', () => {
-      const templates = [
-        createTestTemplate({
-          id: 'template-1',
-          name: 'First Template',
-        }),
-        createTestTemplate({
-          id: 'template-2',
-          name: 'Second Template',
->>>>>>> 30242a2f
         }),
       ];
 
@@ -498,13 +486,8 @@
 
       service.initializeDefaultSelection();
 
-<<<<<<< HEAD
       // Should select the newest template (template-2) since no default exists
       expect(service.selectedTemplateId()).toBe('template-2');
-=======
-      // Should select the first template since no default exists
-      expect(service.selectedTemplateId()).toBe('template-1');
->>>>>>> 30242a2f
     });
 
     it('should not change selection if already selected', () => {
@@ -564,8 +547,6 @@
       // Should still select the default template from all templates
       expect(service.selectedTemplateId()).toBe('template-2');
     });
-<<<<<<< HEAD
-
     it('should select newest template from all templates when no default exists and search is active', async () => {
       const templates = [
         createTestTemplate({
@@ -596,8 +577,6 @@
       // Should select template-2 (newest from ALL templates) despite it being filtered out
       expect(service.selectedTemplateId()).toBe('template-2');
     });
-=======
->>>>>>> 30242a2f
   });
 
   describe('computed properties', () => {
