--- conflicted
+++ resolved
@@ -182,14 +182,9 @@
   kind: transactionKindSchema,
   recurrence: transactionRecurrenceSchema,
   isManuallyAdjusted: z.boolean(),
-<<<<<<< HEAD
+  checkedAt: z.iso.datetime({ offset: true }).nullable(),
   createdAt: z.iso.datetime({ offset: true }),
   updatedAt: z.iso.datetime({ offset: true }),
-=======
-  checkedAt: z.iso.datetime().nullable(),
-  createdAt: z.iso.datetime(),
-  updatedAt: z.iso.datetime(),
->>>>>>> eedb41d2
 });
 export type BudgetLine = z.infer<typeof budgetLineSchema>;
 
@@ -243,14 +238,9 @@
   transactionDate: z.iso.datetime({ offset: true }),
   // NOTE: category pas définie dans SPECS V1 - "Pas de catégorisation avancée"
   category: z.string().max(100).trim().nullable(),
-<<<<<<< HEAD
   createdAt: z.iso.datetime({ offset: true }),
   updatedAt: z.iso.datetime({ offset: true }),
-=======
-  createdAt: z.iso.datetime(),
-  updatedAt: z.iso.datetime(),
-  checkedAt: z.iso.datetime().nullable(),
->>>>>>> eedb41d2
+  checkedAt: z.iso.datetime({ offset: true }).nullable(),
 });
 export type Transaction = z.infer<typeof transactionSchema>;
 
